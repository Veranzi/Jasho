import 'package:flutter/material.dart';
import 'package:mobile_scanner/mobile_scanner.dart';

class QRScanScreen extends StatefulWidget {
  const QRScanScreen({super.key});

  @override
  State<QRScanScreen> createState() => _QRScanScreenState();
}

class _QRScanScreenState extends State<QRScanScreen> {
  final MobileScannerController controller = MobileScannerController();

  void _handleScannedQRCode(String qrCode) {
    ScaffoldMessenger.of(context).showSnackBar(
      SnackBar(content: Text('QR Code: $qrCode')),
    );
  }

  @override
  void dispose() {
    controller.dispose();
    super.dispose();
  }

  @override
  Widget build(BuildContext context) {
    return Scaffold(
      appBar: AppBar(
        title: const Text("QR Scanner"),
        actions: [
          // 🔦 Torch toggle
          ValueListenableBuilder<TorchState>(
            valueListenable: controller.torchState,
            builder: (context, state, child) {
              switch (state) {
                case TorchState.off:
                  return IconButton(
                    icon: const Icon(Icons.flash_off, color: Colors.grey),
                    onPressed: () => controller.toggleTorch(),
                    tooltip: 'Toggle Torch',
                  );
                case TorchState.on:
                  return IconButton(
                    icon: const Icon(Icons.flash_on, color: Colors.yellow),
                    onPressed: () => controller.toggleTorch(),
                    tooltip: 'Toggle Torch',
                  );
              }
            },
          ),

          // 📷 Camera switch
          ValueListenableBuilder<CameraFacing>(
            valueListenable: controller.cameraFacingState,
            builder: (context, facing, child) {
              switch (facing) {
                case CameraFacing.front:
                  return IconButton(
                    icon: const Icon(Icons.camera_front),
                    onPressed: () => controller.switchCamera(),
                    tooltip: 'Switch Camera',
                  );
                case CameraFacing.back:
                  return IconButton(
                    icon: const Icon(Icons.camera_rear),
                    onPressed: () => controller.switchCamera(),
                    tooltip: 'Switch Camera',
                  );
              }
            },
          ),
        ],
      ),
      body: MobileScanner(
        controller: controller,
        onDetect: (capture) {
          for (final barcode in capture.barcodes) {
            final rawValue = barcode.rawValue;
            if (rawValue != null) {
              _handleScannedQRCode(rawValue);
            }
          }
        },
      ),
    );
  }
<<<<<<< HEAD
=======

  Future<void> _pickDocuments() async {
    final ImagePicker picker = ImagePicker();
    final List<XFile> images = await picker.pickMultiImage();
    
    setState(() {
      _uploadedDocuments.addAll(images.map((image) => File(image.path)));
    });
  }

  Future<void> _takePhoto() async {
    final ImagePicker picker = ImagePicker();
    final XFile? image = await picker.pickImage(source: ImageSource.camera);
    
    if (image != null) {
      setState(() {
        _uploadedDocuments.add(File(image.path));
      });
    }
  }

  Future<void> _scanDocument() async {
    Navigator.push(
      context,
      MaterialPageRoute(
        builder: (context) => _QRScanScreen(
          onQRCodeScanned: (qrCodeData) {
            // Handle the scanned QR code data
            _handleScannedQRCode(qrCodeData);
          },
        ),
      ),
    );
  }

  void _handleScannedQRCode(String qrCodeData) {
    // Show dialog with scanned data
    showDialog(
      context: context,
      builder: (BuildContext context) {
        return AlertDialog(
          title: Row(
            children: [
              const Icon(Icons.qr_code_scanner, color: Colors.green),
              const SizedBox(width: 8),
              const Text('QR Code Scanned'),
            ],
          ),
          content: Column(
            mainAxisSize: MainAxisSize.min,
            crossAxisAlignment: CrossAxisAlignment.start,
            children: [
              const Text('QR Code Data:'),
              const SizedBox(height: 8),
              Container(
                width: double.infinity,
                padding: const EdgeInsets.all(12),
                decoration: BoxDecoration(
                  color: Colors.grey[100],
                  borderRadius: BorderRadius.circular(8),
                  border: Border.all(color: Colors.grey[300]!),
                ),
                child: SelectableText(
                  qrCodeData,
                  style: const TextStyle(
                    fontFamily: 'monospace',
                    fontSize: 12,
                  ),
                ),
              ),
              const SizedBox(height: 12),
              const Text(
                'This QR code data will be included with your application as evidence.',
                style: TextStyle(fontSize: 14, color: Colors.grey),
              ),
            ],
          ),
          actions: [
            TextButton(
              onPressed: () => Navigator.of(context).pop(),
              child: const Text('Cancel'),
            ),
            ElevatedButton(
              onPressed: () {
                Navigator.of(context).pop();
                
                // Add QR code data as a virtual document
                setState(() {
                  // Create a virtual file entry for QR code data
                  // We'll store this as a special entry in our documents list
                  _uploadedDocuments.add(File('qr_code_${DateTime.now().millisecondsSinceEpoch}.txt'));
                });
                
                ScaffoldMessenger.of(context).showSnackBar(
                  const SnackBar(
                    content: Text('QR Code data added to application!'),
                    backgroundColor: Colors.green,
                    duration: Duration(seconds: 2),
                  ),
                );
              },
              style: ElevatedButton.styleFrom(
                backgroundColor: const Color(0xFF10B981),
                foregroundColor: Colors.white,
              ),
              child: const Text('Add to Application'),
            ),
          ],
        );
      },
    );
  }

  void _removeDocument(int index) {
    setState(() {
      _uploadedDocuments.removeAt(index);
    });
  }

  void _showSaccoSearchDialog(BuildContext context) {
    final TextEditingController searchController = TextEditingController();
    List<String> filteredSaccos = List.from(_saccos);

    showDialog(
      context: context,
      builder: (BuildContext context) {
        return StatefulBuilder(
          builder: (context, setDialogState) {
            return AlertDialog(
              title: Row(
                children: [
                  const Icon(Icons.business, color: Color(0xFF10B981)),
                  const SizedBox(width: 8),
                  const Expanded(
                    child: Text(
                      'Select SACCO/Chama',
                      style: TextStyle(fontSize: 18),
                    ),
                  ),
                ],
              ),
              content: SizedBox(
                width: double.maxFinite,
                height: 400,
                child: Column(
                  children: [
                    // Search field
                    TextField(
                      controller: searchController,
                      decoration: InputDecoration(
                        hintText: 'Search SACCO...',
                        prefixIcon: const Icon(Icons.search),
                        border: const OutlineInputBorder(),
                        suffixIcon: searchController.text.isNotEmpty
                            ? IconButton(
                                icon: const Icon(Icons.clear),
                                onPressed: () {
                                  searchController.clear();
                                  setDialogState(() {
                                    filteredSaccos = List.from(_saccos);
                                  });
                                },
                              )
                            : null,
                      ),
                      onChanged: (value) {
                        setDialogState(() {
                          filteredSaccos = _saccos
                              .where((sacco) =>
                                  sacco.toLowerCase().contains(value.toLowerCase()))
                              .toList();
                        });
                      },
                    ),
                    const SizedBox(height: 16),
                    // SACCO list
                    Expanded(
                      child: ListView.builder(
                        itemCount: filteredSaccos.length,
                        itemBuilder: (context, index) {
                          final sacco = filteredSaccos[index];
                          final isSelected = sacco == _selectedSacco;
                          
                          return ListTile(
                            leading: Container(
                              width: 40,
                              height: 40,
                              decoration: BoxDecoration(
                                color: const Color(0xFF10B981).withOpacity(0.1),
                                borderRadius: BorderRadius.circular(20),
                              ),
                              child: Center(
                                child: Text(
                                  sacco.substring(0, 1),
                                  style: const TextStyle(
                                    fontWeight: FontWeight.bold,
                                    color: Color(0xFF10B981),
                                  ),
                                ),
                              ),
                            ),
                            title: Text(
                              sacco,
                              style: TextStyle(
                                fontWeight: isSelected ? FontWeight.bold : FontWeight.normal,
                                color: isSelected ? const Color(0xFF10B981) : Colors.black,
                              ),
                            ),
                            trailing: isSelected
                                ? const Icon(Icons.check_circle, color: Color(0xFF10B981))
                                : null,
                            onTap: () {
                              setState(() {
                                _selectedSacco = sacco;
                              });
                              Navigator.of(context).pop();
                            },
                          );
                        },
                      ),
                    ),
                  ],
                ),
              ),
              actions: [
                TextButton(
                  onPressed: () => Navigator.of(context).pop(),
                  child: const Text('Cancel'),
                ),
              ],
            );
          },
        );
      },
    );
  }

  Future<void> _submitApplication() async {
    if (_selectedSacco.isEmpty) {
      ScaffoldMessenger.of(context).showSnackBar(
        const SnackBar(
          content: Text('Please select a SACCO/Chama'),
          backgroundColor: Colors.red,
        ),
      );
      return;
    }

    if (!_formKey.currentState!.validate()) {
      return;
    }

    if (_uploadedDocuments.isEmpty) {
      ScaffoldMessenger.of(context).showSnackBar(
        const SnackBar(
          content: Text('Please upload at least one document'),
          backgroundColor: Colors.red,
        ),
      );
      return;
    }

    setState(() {
      _isLoading = true;
    });

    // Simulate API call
    await Future.delayed(const Duration(seconds: 2));

    setState(() {
      _isLoading = false;
    });

    // Show success dialog
    showDialog(
      context: context,
      builder: (BuildContext context) {
        return AlertDialog(
          title: Row(
            children: [
              const Icon(Icons.check_circle, color: Colors.green),
              const SizedBox(width: 8),
              const Text('Application Submitted'),
            ],
          ),
          content: Column(
            mainAxisSize: MainAxisSize.min,
            crossAxisAlignment: CrossAxisAlignment.start,
            children: [
              const Text('Your loan eligibility application has been submitted successfully.'),
              const SizedBox(height: 12),
              Container(
                padding: const EdgeInsets.all(12),
                decoration: BoxDecoration(
                  color: Colors.grey[50],
                  borderRadius: BorderRadius.circular(8),
                  border: Border.all(color: Colors.grey[300]!),
                ),
                  child: Column(
                    crossAxisAlignment: CrossAxisAlignment.start,
                    children: [
                      Text('SACCO: $_selectedSacco'),
                      Text('Amount: KES ${_amountController.text}'),
                      Text('Evidence: $_selectedEvidenceType'),
                      Text('Documents: ${_uploadedDocuments.length} uploaded'),
                    ],
                  ),
              ),
              const SizedBox(height: 12),
              const Text(
                'Our team will review your application within 2-3 business days and update your loan eligibility accordingly.',
                style: TextStyle(fontSize: 14),
              ),
            ],
          ),
          actions: [
            ElevatedButton(
              onPressed: () {
                Navigator.of(context).pop();
                Navigator.of(context).pop(); // Go back to loans screen
              },
              style: ElevatedButton.styleFrom(
                backgroundColor: const Color(0xFF10B981),
                foregroundColor: Colors.white,
              ),
              child: const Text('OK'),
            ),
          ],
        );
      },
    );
  }
}

class _QRScanScreen extends StatefulWidget {
  final Function(String) onQRCodeScanned;

  const _QRScanScreen({required this.onQRCodeScanned});

  @override
  State<_QRScanScreen> createState() => _QRScanScreenState();
}

class _QRScanScreenState extends State<_QRScanScreen> {
  MobileScannerController controller = MobileScannerController();
  String? scannedData;

  @override
  void dispose() {
    controller.dispose();
    super.dispose();
  }

  @override
  Widget build(BuildContext context) {
    return Scaffold(
      appBar: AppBar(
        title: const Text('Scan QR Code'),
        backgroundColor: const Color(0xFF10B981),
        foregroundColor: Colors.white,
        actions: [
          IconButton(
            onPressed: () => controller.toggleTorch(),

            tooltip: 'Toggle Flash',
          ),
          IconButton(
            onPressed: () => controller.switchCamera(),
            tooltip: 'Switch Camera',
          ),
        ],
      ),
      body: Stack(
        children: [
          MobileScanner(
            controller: controller,
            onDetect: _foundBarcode,
          ),
          // Custom overlay
          Container(
            decoration: BoxDecoration(
              color: Colors.black.withOpacity(0.5),
            ),
            child: Stack(
              children: [
                // Cut out the scanning area
                Center(
                  child: Container(
                    width: 250,
                    height: 250,
                    decoration: BoxDecoration(
                      border: Border.all(
                        color: const Color(0xFF10B981),
                        width: 3,
                      ),
                      borderRadius: BorderRadius.circular(20),
                    ),
                    child: Stack(
                      children: [
                        // Corner indicators
                        Positioned(
                          top: 0,
                          left: 0,
                          child: Container(
                            width: 30,
                            height: 30,
                            decoration: const BoxDecoration(
                              color: Color(0xFF10B981),
                              borderRadius: BorderRadius.only(
                                topLeft: Radius.circular(20),
                              ),
                            ),
                          ),
                        ),
                        Positioned(
                          top: 0,
                          right: 0,
                          child: Container(
                            width: 30,
                            height: 30,
                            decoration: const BoxDecoration(
                              color: Color(0xFF10B981),
                              borderRadius: BorderRadius.only(
                                topRight: Radius.circular(20),
                              ),
                            ),
                          ),
                        ),
                        Positioned(
                          bottom: 0,
                          left: 0,
                          child: Container(
                            width: 30,
                            height: 30,
                            decoration: const BoxDecoration(
                              color: Color(0xFF10B981),
                              borderRadius: BorderRadius.only(
                                bottomLeft: Radius.circular(20),
                              ),
                            ),
                          ),
                        ),
                        Positioned(
                          bottom: 0,
                          right: 0,
                          child: Container(
                            width: 30,
                            height: 30,
                            decoration: const BoxDecoration(
                              color: Color(0xFF10B981),
                              borderRadius: BorderRadius.only(
                                bottomRight: Radius.circular(20),
                              ),
                            ),
                          ),
                        ),
                      ],
                    ),
                  ),
                ),
                // Instructions
                Positioned(
                  bottom: 100,
                  left: 0,
                  right: 0,
                  child: Container(
                    padding: const EdgeInsets.symmetric(horizontal: 20),
                    child: Column(
                      children: [
                        const Text(
                          'Position the QR code within the frame',
                          style: TextStyle(
                            color: Colors.white,
                            fontSize: 16,
                            fontWeight: FontWeight.w500,
                          ),
                          textAlign: TextAlign.center,
                        ),
                        const SizedBox(height: 20),
                        ElevatedButton.icon(
                          onPressed: () {
                            Navigator.of(context).pop();
                          },
                          icon: const Icon(Icons.close),
                          label: const Text('Cancel'),
                          style: ElevatedButton.styleFrom(
                            backgroundColor: Colors.red,
                            foregroundColor: Colors.white,
                            padding: const EdgeInsets.symmetric(horizontal: 24, vertical: 12),
                          ),
                        ),
                      ],
                    ),
                  ),
                ),
              ],
            ),
          ),
        ],
      ),
    );
  }

  void _foundBarcode(BarcodeCapture capture) {
    final List<Barcode> barcodes = capture.barcodes;
    if (barcodes.isNotEmpty) {
      final barcode = barcodes.first;
      if (barcode.rawValue != null) {
        setState(() {
          scannedData = barcode.rawValue;
        });
        
        // Stop scanning and return the result
        Navigator.of(context).pop();
        widget.onQRCodeScanned(barcode.rawValue!);
      }
    }
  }
}

extension on MobileScannerController {
  ValueListenable<CameraFacing> get cameraFacing => cameraFacingStateStream;
>>>>>>> 4a2247f7
}<|MERGE_RESOLUTION|>--- conflicted
+++ resolved
@@ -1,25 +1,77 @@
 import 'package:flutter/material.dart';
+//import 'package:flutter/src/foundation/change_notifier.dart';
+import 'package:image_picker/image_picker.dart';
 import 'package:mobile_scanner/mobile_scanner.dart';
-
-class QRScanScreen extends StatefulWidget {
-  const QRScanScreen({super.key});
+import 'dart:io';
+import 'package:flutter/foundation.dart';
+import 'package:flutter/services.dart';
+
+class LoanEligibilityScreen extends StatefulWidget {
+  const LoanEligibilityScreen({super.key});
 
   @override
-  State<QRScanScreen> createState() => _QRScanScreenState();
+  State<LoanEligibilityScreen> createState() => _LoanEligibilityScreenState();
 }
 
-class _QRScanScreenState extends State<QRScanScreen> {
-  final MobileScannerController controller = MobileScannerController();
-
-  void _handleScannedQRCode(String qrCode) {
-    ScaffoldMessenger.of(context).showSnackBar(
-      SnackBar(content: Text('QR Code: $qrCode')),
-    );
-  }
+class _LoanEligibilityScreenState extends State<LoanEligibilityScreen> {
+  final _formKey = GlobalKey<FormState>();
+  final _saccoIdController = TextEditingController();
+  final _amountController = TextEditingController();
+  final _descriptionController = TextEditingController();
+  
+  String _selectedSacco = '';
+  String _selectedEvidenceType = 'M-Pesa Statement';
+  final List<File> _uploadedDocuments = [];
+  bool _isLoading = false;
+
+  final List<String> _saccos = [
+    'Stima SACCO',
+    'Mwalimu SACCO',
+    'Kenya Police SACCO',
+    'Kenya Teachers SACCO',
+    'Kenya Defense Forces SACCO',
+    'Kenya Power SACCO',
+    'Kenya Airways SACCO',
+    'Kenya Commercial Bank SACCO',
+    'Cooperative Bank SACCO',
+    'National Bank SACCO',
+    'Kenya Revenue Authority SACCO',
+    'Kenya Railways SACCO',
+    'Kenya Ports Authority SACCO',
+    'Kenya Posta SACCO',
+    'Kenya Broadcasting Corporation SACCO',
+    'Kenya Wildlife Service SACCO',
+    'Kenya Forest Service SACCO',
+    'Kenya Meteorological Department SACCO',
+    'Kenya Medical Research Institute SACCO',
+    'Kenya Agricultural Research Institute SACCO',
+    'Kenya Industrial Research Institute SACCO',
+    'Kenya Bureau of Standards SACCO',
+    'Kenya National Examinations Council SACCO',
+    'Kenya Institute of Curriculum Development SACCO',
+    'Kenya Institute of Special Education SACCO',
+    'Kenya Institute of Mass Communication SACCO',
+    'Kenya Institute of Administration SACCO',
+    'Kenya Institute of Management SACCO',
+    'Kenya Institute of Public Policy Research SACCO',
+    'Kenya Institute of Economic Affairs SACCO',
+    'Other SACCO/Chama',
+  ];
+
+  final List<String> _evidenceTypes = [
+    'M-Pesa Statement',
+    'Bank Statement',
+    'Cash Receipt',
+    'SACCO Statement',
+    'Chama Contribution Record',
+    'Other Document',
+  ];
 
   @override
   void dispose() {
-    controller.dispose();
+    _saccoIdController.dispose();
+    _amountController.dispose();
+    _descriptionController.dispose();
     super.dispose();
   }
 
@@ -27,66 +79,539 @@
   Widget build(BuildContext context) {
     return Scaffold(
       appBar: AppBar(
-        title: const Text("QR Scanner"),
-        actions: [
-          // 🔦 Torch toggle
-          ValueListenableBuilder<TorchState>(
-            valueListenable: controller.torchState,
-            builder: (context, state, child) {
-              switch (state) {
-                case TorchState.off:
-                  return IconButton(
-                    icon: const Icon(Icons.flash_off, color: Colors.grey),
-                    onPressed: () => controller.toggleTorch(),
-                    tooltip: 'Toggle Torch',
-                  );
-                case TorchState.on:
-                  return IconButton(
-                    icon: const Icon(Icons.flash_on, color: Colors.yellow),
-                    onPressed: () => controller.toggleTorch(),
-                    tooltip: 'Toggle Torch',
-                  );
+        title: Image.asset('assets/logo1.png', height: 28),
+        centerTitle: true,
+        backgroundColor: const Color(0xFF10B981),
+      ),
+      body: SingleChildScrollView(
+        padding: const EdgeInsets.all(16.0),
+        child: Form(
+          key: _formKey,
+          child: Column(
+            crossAxisAlignment: CrossAxisAlignment.start,
+            children: [
+              _buildHeader(),
+              const SizedBox(height: 24),
+              _buildSaccoDetailsSection(),
+              const SizedBox(height: 24),
+              _buildEvidenceSection(),
+              const SizedBox(height: 24),
+              _buildDocumentUploadSection(),
+              const SizedBox(height: 24),
+              _buildSubmitButton(),
+              const SizedBox(height: 16),
+            ],
+          ),
+        ),
+      ),
+    );
+  }
+
+  Widget _buildHeader() {
+    return Container(
+      width: double.infinity,
+      decoration: BoxDecoration(
+        gradient: const LinearGradient(
+          colors: [Color(0xFF10B981), Color(0xFF059669)],
+        ),
+        borderRadius: BorderRadius.circular(16),
+      ),
+      padding: const EdgeInsets.all(20),
+      child: Column(
+        crossAxisAlignment: CrossAxisAlignment.start,
+        children: [
+          Row(
+            children: [
+              const Icon(Icons.trending_up, color: Colors.white, size: 28),
+              const SizedBox(width: 12),
+              const Expanded(
+                child: Text(
+                  'Increase Loan Eligibility',
+                  style: TextStyle(
+                    color: Colors.white,
+                    fontSize: 20,
+                    fontWeight: FontWeight.bold,
+                  ),
+                ),
+              ),
+            ],
+          ),
+          const SizedBox(height: 8),
+          const Text(
+            'Provide SACCO details and evidence to qualify for higher loan amounts',
+            style: TextStyle(
+              color: Colors.white70,
+              fontSize: 14,
+            ),
+          ),
+        ],
+      ),
+    );
+  }
+
+  Widget _buildSaccoDetailsSection() {
+    return Container(
+      padding: const EdgeInsets.all(16),
+      decoration: BoxDecoration(
+        color: Colors.white,
+        borderRadius: BorderRadius.circular(16),
+        border: Border.all(color: Colors.grey[300]!),
+        boxShadow: [
+          BoxShadow(
+            color: Colors.grey.withOpacity(0.1),
+            spreadRadius: 1,
+            blurRadius: 4,
+            offset: const Offset(0, 2),
+          ),
+        ],
+      ),
+      child: Column(
+        crossAxisAlignment: CrossAxisAlignment.start,
+        children: [
+          const Text(
+            'SACCO/Chama Details',
+            style: TextStyle(
+              fontSize: 18,
+              fontWeight: FontWeight.bold,
+              color: Color(0xFF10B981),
+            ),
+          ),
+          const SizedBox(height: 16),
+          InkWell(
+            onTap: () => _showSaccoSearchDialog(context),
+            child: Container(
+              padding: const EdgeInsets.symmetric(horizontal: 12, vertical: 16),
+              decoration: BoxDecoration(
+                border: Border.all(color: Colors.grey[400]!),
+                borderRadius: BorderRadius.circular(4),
+              ),
+              child: Row(
+                children: [
+                  const Icon(Icons.business, color: Color(0xFF10B981)),
+                  const SizedBox(width: 12),
+                  Expanded(
+                    child: Text(
+                      _selectedSacco.isEmpty ? 'Choose your SACCO or Chama' : _selectedSacco,
+                      style: TextStyle(
+                        color: _selectedSacco.isEmpty ? Colors.grey[600] : Colors.black,
+                        fontSize: 16,
+                      ),
+                      overflow: TextOverflow.ellipsis,
+                    ),
+                  ),
+                  const Icon(Icons.arrow_drop_down),
+                ],
+              ),
+            ),
+          ),
+          const SizedBox(height: 16),
+          TextFormField(
+            controller: _saccoIdController,
+            decoration: const InputDecoration(
+              labelText: 'Your Membership/Account Number',
+              hintText: 'Your unique identifier in the SACCO',
+              prefixIcon: Icon(Icons.badge),
+              border: OutlineInputBorder(),
+            ),
+            validator: (value) {
+              if (value == null || value.isEmpty) {
+                return 'Please enter your membership number';
+              }
+              return null;
+            },
+          ),
+          const SizedBox(height: 16),
+          TextFormField(
+            controller: _amountController,
+            keyboardType: TextInputType.number,
+            decoration: const InputDecoration(
+              labelText: 'Amount Contributed (KES)',
+              hintText: 'Total amount you have contributed',
+              prefixIcon: Icon(Icons.money),
+              border: OutlineInputBorder(),
+            ),
+            validator: (value) {
+              if (value == null || value.isEmpty) {
+                return 'Please enter the amount contributed';
+              }
+              final amount = double.tryParse(value);
+              if (amount == null || amount <= 0) {
+                return 'Please enter a valid amount';
+              }
+              return null;
+            },
+          ),
+          const SizedBox(height: 16),
+          TextFormField(
+            controller: _descriptionController,
+            maxLines: 3,
+            decoration: const InputDecoration(
+              labelText: 'Additional Details (Optional)',
+              hintText: 'Any additional information about your contributions...',
+              border: OutlineInputBorder(),
+            ),
+          ),
+        ],
+      ),
+    );
+  }
+
+  Widget _buildEvidenceSection() {
+    return Container(
+      padding: const EdgeInsets.all(16),
+      decoration: BoxDecoration(
+        color: Colors.white,
+        borderRadius: BorderRadius.circular(16),
+        border: Border.all(color: Colors.grey[300]!),
+        boxShadow: [
+          BoxShadow(
+            color: Colors.grey.withOpacity(0.1),
+            spreadRadius: 1,
+            blurRadius: 4,
+            offset: const Offset(0, 2),
+          ),
+        ],
+      ),
+      child: Column(
+        crossAxisAlignment: CrossAxisAlignment.start,
+        children: [
+          const Text(
+            'Evidence Type',
+            style: TextStyle(
+              fontSize: 18,
+              fontWeight: FontWeight.bold,
+              color: Color(0xFF10B981),
+            ),
+          ),
+          const SizedBox(height: 16),
+          DropdownButtonFormField<String>(
+            value: _selectedEvidenceType,
+            decoration: const InputDecoration(
+              labelText: 'Select evidence type',
+              border: OutlineInputBorder(),
+              prefixIcon: Icon(Icons.description),
+            ),
+            items: _evidenceTypes.map((String type) {
+              return DropdownMenuItem<String>(
+                value: type,
+                child: Text(type),
+              );
+            }).toList(),
+            onChanged: (String? newValue) {
+              setState(() {
+                _selectedEvidenceType = newValue!;
+              });
+            },
+            validator: (value) {
+              if (value == null || value.isEmpty) {
+                return 'Please select an evidence type';
+              }
+              return null;
+            },
+          ),
+          const SizedBox(height: 12),
+          _buildEvidenceTypeDescription(),
+        ],
+      ),
+    );
+  }
+
+  Widget _buildEvidenceTypeDescription() {
+    String description = '';
+    IconData icon = Icons.description;
+    
+    switch (_selectedEvidenceType) {
+      case 'M-Pesa Statement':
+        description = 'Upload M-Pesa statements showing SACCO contributions';
+        icon = Icons.phone_android;
+        break;
+      case 'Bank Statement':
+        description = 'Upload bank statements showing SACCO transfers';
+        icon = Icons.account_balance;
+        break;
+      case 'Cash Receipt':
+        description = 'Upload receipts or payment confirmations';
+        icon = Icons.receipt;
+        break;
+      case 'SACCO Statement':
+        description = 'Upload official SACCO contribution statements';
+        icon = Icons.business;
+        break;
+      case 'Chama Contribution Record':
+        description = 'Upload chama contribution records or meeting minutes';
+        icon = Icons.groups;
+        break;
+      case 'Other Document':
+        description = 'Upload any other relevant supporting documents';
+        icon = Icons.attach_file;
+        break;
+    }
+
+    return Container(
+      padding: const EdgeInsets.all(12),
+      decoration: BoxDecoration(
+        color: const Color(0xFF10B981).withOpacity(0.1),
+        borderRadius: BorderRadius.circular(8),
+        border: Border.all(color: const Color(0xFF10B981).withOpacity(0.3)),
+      ),
+      child: Row(
+        children: [
+          Icon(icon, color: const Color(0xFF10B981), size: 20),
+          const SizedBox(width: 8),
+          Expanded(
+            child: Text(
+              description,
+              style: const TextStyle(
+                color: Color(0xFF10B981),
+                fontSize: 14,
+                fontWeight: FontWeight.w500,
+              ),
+            ),
+          ),
+        ],
+      ),
+    );
+  }
+
+  Widget _buildDocumentUploadSection() {
+    return Container(
+      padding: const EdgeInsets.all(16),
+      decoration: BoxDecoration(
+        color: Colors.white,
+        borderRadius: BorderRadius.circular(16),
+        border: Border.all(color: Colors.grey[300]!),
+        boxShadow: [
+          BoxShadow(
+            color: Colors.grey.withOpacity(0.1),
+            spreadRadius: 1,
+            blurRadius: 4,
+            offset: const Offset(0, 2),
+          ),
+        ],
+      ),
+      child: Column(
+        crossAxisAlignment: CrossAxisAlignment.start,
+        children: [
+          Row(
+            children: [
+              const Icon(Icons.upload_file, color: Color(0xFF10B981)),
+              const SizedBox(width: 8),
+              const Text(
+                'Upload Documents',
+                style: TextStyle(
+                  fontSize: 18,
+                  fontWeight: FontWeight.bold,
+                  color: Color(0xFF10B981),
+                ),
+              ),
+            ],
+          ),
+          const SizedBox(height: 8),
+          const Text(
+            'Upload clear photos or PDFs of your evidence documents',
+            style: TextStyle(
+              color: Colors.grey,
+              fontSize: 14,
+            ),
+          ),
+          const SizedBox(height: 16),
+          LayoutBuilder(
+            builder: (context, constraints) {
+              final isWide = constraints.maxWidth > 400;
+              
+              if (isWide) {
+                // Wide screen: horizontal layout
+                return Column(
+                  children: [
+                    Row(
+                      children: [
+                        Expanded(
+                          child: OutlinedButton.icon(
+                            onPressed: _pickDocuments,
+                            icon: const Icon(Icons.add_photo_alternate, size: 18),
+                            label: const Text('Upload', style: TextStyle(fontSize: 12)),
+                            style: OutlinedButton.styleFrom(
+                              foregroundColor: const Color(0xFF10B981),
+                              side: const BorderSide(color: Color(0xFF10B981)),
+                              padding: const EdgeInsets.symmetric(vertical: 10),
+                            ),
+                          ),
+                        ),
+                        const SizedBox(width: 6),
+                        Expanded(
+                          child: OutlinedButton.icon(
+                            onPressed: _takePhoto,
+                            icon: const Icon(Icons.camera_alt, size: 18),
+                            label: const Text('Photo', style: TextStyle(fontSize: 12)),
+                            style: OutlinedButton.styleFrom(
+                              foregroundColor: const Color(0xFF10B981),
+                              side: const BorderSide(color: Color(0xFF10B981)),
+                              padding: const EdgeInsets.symmetric(vertical: 10),
+                            ),
+                          ),
+                        ),
+                        const SizedBox(width: 6),
+                        Expanded(
+                          child: OutlinedButton.icon(
+                            onPressed: _scanDocument,
+                            icon: const Icon(Icons.document_scanner, size: 18),
+                            label: const Text('Scan', style: TextStyle(fontSize: 12)),
+                            style: OutlinedButton.styleFrom(
+                              foregroundColor: const Color(0xFF10B981),
+                              side: const BorderSide(color: Color(0xFF10B981)),
+                              padding: const EdgeInsets.symmetric(vertical: 10),
+                            ),
+                          ),
+                        ),
+                      ],
+                    ),
+                    const SizedBox(height: 8),
+                    const Text(
+                      'Upload • Take Photo • Scan Documents',
+                      style: TextStyle(
+                        color: Colors.grey,
+                        fontSize: 11,
+                      ),
+                      textAlign: TextAlign.center,
+                    ),
+                  ],
+                );
+              } else {
+                // Narrow screen: vertical layout
+                return Column(
+                  children: [
+                    SizedBox(
+                      width: double.infinity,
+                      child: OutlinedButton.icon(
+                        onPressed: _pickDocuments,
+                        icon: const Icon(Icons.add_photo_alternate),
+                        label: const Text('Upload Documents'),
+                        style: OutlinedButton.styleFrom(
+                          foregroundColor: const Color(0xFF10B981),
+                          side: const BorderSide(color: Color(0xFF10B981)),
+                          padding: const EdgeInsets.symmetric(vertical: 12),
+                        ),
+                      ),
+                    ),
+                    const SizedBox(height: 8),
+                    Row(
+                      children: [
+                        Expanded(
+                          child: OutlinedButton.icon(
+                            onPressed: _takePhoto,
+                            icon: const Icon(Icons.camera_alt),
+                            label: const Text('Take Photo'),
+                            style: OutlinedButton.styleFrom(
+                              foregroundColor: const Color(0xFF10B981),
+                              side: const BorderSide(color: Color(0xFF10B981)),
+                              padding: const EdgeInsets.symmetric(vertical: 12),
+                            ),
+                          ),
+                        ),
+                        const SizedBox(width: 8),
+                        Expanded(
+                          child: OutlinedButton.icon(
+                            onPressed: _scanDocument,
+                            icon: const Icon(Icons.document_scanner),
+                            label: const Text('Scan'),
+                            style: OutlinedButton.styleFrom(
+                              foregroundColor: const Color(0xFF10B981),
+                              side: const BorderSide(color: Color(0xFF10B981)),
+                              padding: const EdgeInsets.symmetric(vertical: 12),
+                            ),
+                          ),
+                        ),
+                      ],
+                    ),
+                  ],
+                );
               }
             },
           ),
-
-          // 📷 Camera switch
-          ValueListenableBuilder<CameraFacing>(
-            valueListenable: controller.cameraFacingState,
-            builder: (context, facing, child) {
-              switch (facing) {
-                case CameraFacing.front:
-                  return IconButton(
-                    icon: const Icon(Icons.camera_front),
-                    onPressed: () => controller.switchCamera(),
-                    tooltip: 'Switch Camera',
-                  );
-                case CameraFacing.back:
-                  return IconButton(
-                    icon: const Icon(Icons.camera_rear),
-                    onPressed: () => controller.switchCamera(),
-                    tooltip: 'Switch Camera',
-                  );
-              }
-            },
-          ),
+          if (_uploadedDocuments.isNotEmpty) ...[
+            const SizedBox(height: 16),
+            const Text(
+              'Uploaded Documents:',
+              style: TextStyle(
+                fontWeight: FontWeight.w600,
+                fontSize: 16,
+              ),
+            ),
+            const SizedBox(height: 8),
+            ...(_uploadedDocuments.asMap().entries.map((entry) {
+              int index = entry.key;
+              File file = entry.value;
+              return Container(
+                margin: const EdgeInsets.only(bottom: 8),
+                padding: const EdgeInsets.all(12),
+                decoration: BoxDecoration(
+                  color: Colors.grey[50],
+                  borderRadius: BorderRadius.circular(8),
+                  border: Border.all(color: Colors.grey[300]!),
+                ),
+                child: Row(
+                  children: [
+                    Icon(
+                      file.path.contains('qr_code_') 
+                          ? Icons.qr_code_scanner 
+                          : Icons.description, 
+                      color: const Color(0xFF10B981)
+                    ),
+                    const SizedBox(width: 8),
+                    Expanded(
+                      child: Text(
+                        file.path.contains('qr_code_') 
+                            ? 'QR Code Scanned'
+                            : 'Document ${index + 1}',
+                        style: const TextStyle(fontWeight: FontWeight.w500),
+                      ),
+                    ),
+                    IconButton(
+                      onPressed: () => _removeDocument(index),
+                      icon: const Icon(Icons.delete, color: Colors.red),
+                    ),
+                  ],
+                ),
+              );
+            }).toList()),
+          ],
         ],
       ),
-      body: MobileScanner(
-        controller: controller,
-        onDetect: (capture) {
-          for (final barcode in capture.barcodes) {
-            final rawValue = barcode.rawValue;
-            if (rawValue != null) {
-              _handleScannedQRCode(rawValue);
-            }
-          }
-        },
-      ),
     );
   }
-<<<<<<< HEAD
-=======
+
+  Widget _buildSubmitButton() {
+    return SizedBox(
+      width: double.infinity,
+      child: ElevatedButton(
+        onPressed: _isLoading ? null : _submitApplication,
+        style: ElevatedButton.styleFrom(
+          backgroundColor: const Color(0xFF10B981),
+          foregroundColor: Colors.white,
+          padding: const EdgeInsets.symmetric(vertical: 16),
+          shape: RoundedRectangleBorder(
+            borderRadius: BorderRadius.circular(12),
+          ),
+        ),
+        child: _isLoading
+            ? const SizedBox(
+                height: 20,
+                width: 20,
+                child: CircularProgressIndicator(
+                  color: Colors.white,
+                  strokeWidth: 2,
+                ),
+              )
+            : const Text(
+                'Submit Eligibility Application',
+                style: TextStyle(
+                  fontSize: 16,
+                  fontWeight: FontWeight.bold,
+                ),
+              ),
+      ),
+    );
+  }
 
   Future<void> _pickDocuments() async {
     final ImagePicker picker = ImagePicker();
@@ -433,6 +958,7 @@
 class _QRScanScreenState extends State<_QRScanScreen> {
   MobileScannerController controller = MobileScannerController();
   String? scannedData;
+  bool isScanning = true;
 
   @override
   void dispose() {
@@ -450,11 +976,35 @@
         actions: [
           IconButton(
             onPressed: () => controller.toggleTorch(),
-
+            icon: ValueListenableBuilder(
+              valueListenable: controller.torchState ?? ValueNotifier(null),
+              builder: (context, state, child) {
+                switch (state) {
+                  case TorchState.off:
+                    return const Icon(Icons.flash_off, color: Colors.grey);
+                  case TorchState.on:
+                    return const Icon(Icons.flash_on, color: Colors.yellow);
+                  default:
+                    return const Icon(Icons.flash_off, color: Colors.grey);
+                }
+              },
+            ),
             tooltip: 'Toggle Flash',
           ),
           IconButton(
             onPressed: () => controller.switchCamera(),
+            icon: ValueListenableBuilder(
+              valueListenable: controller.cameraFacing ?? ValueNotifier(CameraFacing.back),
+              builder: (context, facing, child) {
+                switch (facing) {
+                  case CameraFacing.front:
+                    return const Icon(Icons.camera_front);
+                  case CameraFacing.back:
+                    return const Icon(Icons.camera_rear);
+                  // Default icon
+                }
+              },
+            ),
             tooltip: 'Switch Camera',
           ),
         ],
@@ -468,6 +1018,7 @@
           // Custom overlay
           Container(
             decoration: BoxDecoration(
+              // ignore: deprecated_member_use
               color: Colors.black.withOpacity(0.5),
             ),
             child: Stack(
@@ -566,17 +1117,39 @@
                           textAlign: TextAlign.center,
                         ),
                         const SizedBox(height: 20),
-                        ElevatedButton.icon(
-                          onPressed: () {
-                            Navigator.of(context).pop();
-                          },
-                          icon: const Icon(Icons.close),
-                          label: const Text('Cancel'),
-                          style: ElevatedButton.styleFrom(
-                            backgroundColor: Colors.red,
-                            foregroundColor: Colors.white,
-                            padding: const EdgeInsets.symmetric(horizontal: 24, vertical: 12),
-                          ),
+                        Row(
+                          mainAxisAlignment: MainAxisAlignment.spaceEvenly,
+                          children: [
+                            ElevatedButton.icon(
+                              onPressed: () {
+                                setState(() {
+                                  isScanning = !isScanning;
+                                });
+                                if (isScanning) {
+                                  controller.start();
+                                } else {
+                                  controller.stop();
+                                }
+                              },
+                              icon: Icon(isScanning ? Icons.pause : Icons.play_arrow),
+                              label: Text(isScanning ? 'Pause' : 'Resume'),
+                              style: ElevatedButton.styleFrom(
+                                backgroundColor: Colors.orange,
+                                foregroundColor: Colors.white,
+                              ),
+                            ),
+                            ElevatedButton.icon(
+                              onPressed: () {
+                                Navigator.of(context).pop();
+                              },
+                              icon: const Icon(Icons.close),
+                              label: const Text('Cancel'),
+                              style: ElevatedButton.styleFrom(
+                                backgroundColor: Colors.red,
+                                foregroundColor: Colors.white,
+                              ),
+                            ),
+                          ],
                         ),
                       ],
                     ),
@@ -592,22 +1165,26 @@
 
   void _foundBarcode(BarcodeCapture capture) {
     final List<Barcode> barcodes = capture.barcodes;
-    if (barcodes.isNotEmpty) {
-      final barcode = barcodes.first;
+    for (final barcode in barcodes) {
       if (barcode.rawValue != null) {
         setState(() {
           scannedData = barcode.rawValue;
         });
         
         // Stop scanning and return the result
+        controller.stop();
         Navigator.of(context).pop();
         widget.onQRCodeScanned(barcode.rawValue!);
+        break;
       }
     }
   }
 }
 
 extension on MobileScannerController {
-  ValueListenable<CameraFacing> get cameraFacing => cameraFacingStateStream;
->>>>>>> 4a2247f7
+  ValueListenable<CameraFacing>? get cameraFacing => cameraFacingStateStream;
+  
+  ValueListenable<Object?>? get torchState => null;
+  
+  ValueListenable<CameraFacing>? get cameraFacingStateStream => null;
 }