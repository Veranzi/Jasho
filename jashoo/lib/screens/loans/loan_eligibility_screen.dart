import 'package:flutter/material.dart';
//import 'package:flutter/src/foundation/change_notifier.dart';
import 'package:image_picker/image_picker.dart';
import 'package:mobile_scanner/mobile_scanner.dart';
import 'dart:io';
import 'package:flutter/foundation.dart';


class LoanEligibilityScreen extends StatefulWidget {
  const LoanEligibilityScreen({super.key});

  @override
  State<LoanEligibilityScreen> createState() => _LoanEligibilityScreenState();
}

class _LoanEligibilityScreenState extends State<LoanEligibilityScreen> {
  final _formKey = GlobalKey<FormState>();
  final _saccoIdController = TextEditingController();
  final _amountController = TextEditingController();
  final _descriptionController = TextEditingController();
  
  String _selectedSacco = '';
  String _selectedEvidenceType = 'M-Pesa Statement';
  final List<File> _uploadedDocuments = [];
  bool _isLoading = false;

  final List<String> _saccos = [
    'Stima SACCO',
    'Mwalimu SACCO',
    'Kenya Police SACCO',
    'Kenya Teachers SACCO',
    'Kenya Defense Forces SACCO',
    'Kenya Power SACCO',
    'Kenya Airways SACCO',
    'Kenya Commercial Bank SACCO',
    'Cooperative Bank SACCO',
    'National Bank SACCO',
    'Kenya Revenue Authority SACCO',
    'Kenya Railways SACCO',
    'Kenya Ports Authority SACCO',
    'Kenya Posta SACCO',
    'Kenya Broadcasting Corporation SACCO',
    'Kenya Wildlife Service SACCO',
    'Kenya Forest Service SACCO',
    'Kenya Meteorological Department SACCO',
    'Kenya Medical Research Institute SACCO',
    'Kenya Agricultural Research Institute SACCO',
    'Kenya Industrial Research Institute SACCO',
    'Kenya Bureau of Standards SACCO',
    'Kenya National Examinations Council SACCO',
    'Kenya Institute of Curriculum Development SACCO',
    'Kenya Institute of Special Education SACCO',
    'Kenya Institute of Mass Communication SACCO',
    'Kenya Institute of Administration SACCO',
    'Kenya Institute of Management SACCO',
    'Kenya Institute of Public Policy Research SACCO',
    'Kenya Institute of Economic Affairs SACCO',
    'Other SACCO/Chama',
  ];

  final List<String> _evidenceTypes = [
    'M-Pesa Statement',
    'Bank Statement',
    'Cash Receipt',
    'SACCO Statement',
    'Chama Contribution Record',
    'Other Document',
  ];

  @override
  void dispose() {
    _saccoIdController.dispose();
    _amountController.dispose();
    _descriptionController.dispose();
    super.dispose();
  }

  @override
  Widget build(BuildContext context) {
    return Scaffold(
      appBar: AppBar(
        title: Image.asset('assets/logo1.png', height: 28),
        centerTitle: true,
        backgroundColor: const Color(0xFF10B981),
      ),
      body: SingleChildScrollView(
        padding: const EdgeInsets.all(16.0),
        child: Form(
          key: _formKey,
          child: Column(
            crossAxisAlignment: CrossAxisAlignment.start,
            children: [
              _buildHeader(),
              const SizedBox(height: 24),
              _buildSaccoDetailsSection(),
              const SizedBox(height: 24),
              _buildEvidenceSection(),
              const SizedBox(height: 24),
              _buildDocumentUploadSection(),
              const SizedBox(height: 24),
              _buildSubmitButton(),
              const SizedBox(height: 16),
            ],
          ),
        ),
      ),
    );
  }

  Widget _buildHeader() {
    return Container(
      width: double.infinity,
      decoration: BoxDecoration(
        gradient: const LinearGradient(
          colors: [Color(0xFF10B981), Color(0xFF059669)],
        ),
        borderRadius: BorderRadius.circular(16),
      ),
      padding: const EdgeInsets.all(20),
      child: Column(
        crossAxisAlignment: CrossAxisAlignment.start,
        children: [
          Row(
            children: [
              const Icon(Icons.trending_up, color: Colors.white, size: 28),
              const SizedBox(width: 12),
              const Expanded(
                child: Text(
                  'Increase Loan Eligibility',
                  style: TextStyle(
                    color: Colors.white,
                    fontSize: 20,
                    fontWeight: FontWeight.bold,
                  ),
                ),
              ),
            ],
          ),
          const SizedBox(height: 8),
          const Text(
            'Provide SACCO details and evidence to qualify for higher loan amounts',
            style: TextStyle(
              color: Colors.white70,
              fontSize: 14,
            ),
          ),
        ],
      ),
    );
  }

  Widget _buildSaccoDetailsSection() {
    return Container(
      padding: const EdgeInsets.all(16),
      decoration: BoxDecoration(
        color: Colors.white,
        borderRadius: BorderRadius.circular(16),
        border: Border.all(color: Colors.grey[300]!),
        boxShadow: [
          BoxShadow(
            color: Colors.grey.withOpacity(0.1),
            spreadRadius: 1,
            blurRadius: 4,
            offset: const Offset(0, 2),
          ),
        ],
      ),
      child: Column(
        crossAxisAlignment: CrossAxisAlignment.start,
        children: [
          const Text(
            'SACCO/Chama Details',
            style: TextStyle(
              fontSize: 18,
              fontWeight: FontWeight.bold,
              color: Color(0xFF10B981),
            ),
          ),
          const SizedBox(height: 16),
          InkWell(
            onTap: () => _showSaccoSearchDialog(context),
            child: Container(
              padding: const EdgeInsets.symmetric(horizontal: 12, vertical: 16),
              decoration: BoxDecoration(
                border: Border.all(color: Colors.grey[400]!),
                borderRadius: BorderRadius.circular(4),
              ),
              child: Row(
                children: [
                  const Icon(Icons.business, color: Color(0xFF10B981)),
                  const SizedBox(width: 12),
                  Expanded(
                    child: Text(
                      _selectedSacco.isEmpty ? 'Choose your SACCO or Chama' : _selectedSacco,
                      style: TextStyle(
                        color: _selectedSacco.isEmpty ? Colors.grey[600] : Colors.black,
                        fontSize: 16,
                      ),
                      overflow: TextOverflow.ellipsis,
                    ),
                  ),
                  const Icon(Icons.arrow_drop_down),
                ],
              ),
            ),
          ),
          const SizedBox(height: 16),
          TextFormField(
            controller: _saccoIdController,
            decoration: const InputDecoration(
              labelText: 'Your Membership/Account Number',
              hintText: 'Your unique identifier in the SACCO',
              prefixIcon: Icon(Icons.badge),
              border: OutlineInputBorder(),
            ),
            validator: (value) {
              if (value == null || value.isEmpty) {
                return 'Please enter your membership number';
              }
              return null;
            },
          ),
          const SizedBox(height: 16),
          TextFormField(
            controller: _amountController,
            keyboardType: TextInputType.number,
            decoration: const InputDecoration(
              labelText: 'Amount Contributed (KES)',
              hintText: 'Total amount you have contributed',
              prefixIcon: Icon(Icons.money),
              border: OutlineInputBorder(),
            ),
            validator: (value) {
              if (value == null || value.isEmpty) {
                return 'Please enter the amount contributed';
              }
              final amount = double.tryParse(value);
              if (amount == null || amount <= 0) {
                return 'Please enter a valid amount';
              }
              return null;
            },
          ),
          const SizedBox(height: 16),
          TextFormField(
            controller: _descriptionController,
            maxLines: 3,
            decoration: const InputDecoration(
              labelText: 'Additional Details (Optional)',
              hintText: 'Any additional information about your contributions...',
              border: OutlineInputBorder(),
            ),
          ),
        ],
      ),
    );
  }

  Widget _buildEvidenceSection() {
    return Container(
      padding: const EdgeInsets.all(16),
      decoration: BoxDecoration(
        color: Colors.white,
        borderRadius: BorderRadius.circular(16),
        border: Border.all(color: Colors.grey[300]!),
        boxShadow: [
          BoxShadow(
            color: Colors.grey.withOpacity(0.1),
            spreadRadius: 1,
            blurRadius: 4,
            offset: const Offset(0, 2),
          ),
        ],
      ),
      child: Column(
        crossAxisAlignment: CrossAxisAlignment.start,
        children: [
          const Text(
            'Evidence Type',
            style: TextStyle(
              fontSize: 18,
              fontWeight: FontWeight.bold,
              color: Color(0xFF10B981),
            ),
          ),
          const SizedBox(height: 16),
          DropdownButtonFormField<String>(
            value: _selectedEvidenceType,
            decoration: const InputDecoration(
              labelText: 'Select evidence type',
              border: OutlineInputBorder(),
              prefixIcon: Icon(Icons.description),
            ),
            items: _evidenceTypes.map((String type) {
              return DropdownMenuItem<String>(
                value: type,
                child: Text(type),
              );
            }).toList(),
            onChanged: (String? newValue) {
              setState(() {
                _selectedEvidenceType = newValue!;
              });
            },
            validator: (value) {
              if (value == null || value.isEmpty) {
                return 'Please select an evidence type';
              }
              return null;
            },
          ),
          const SizedBox(height: 12),
          _buildEvidenceTypeDescription(),
        ],
      ),
    );
  }

  Widget _buildEvidenceTypeDescription() {
    String description = '';
    IconData icon = Icons.description;
    
    switch (_selectedEvidenceType) {
      case 'M-Pesa Statement':
        description = 'Upload M-Pesa statements showing SACCO contributions';
        icon = Icons.phone_android;
        break;
      case 'Bank Statement':
        description = 'Upload bank statements showing SACCO transfers';
        icon = Icons.account_balance;
        break;
      case 'Cash Receipt':
        description = 'Upload receipts or payment confirmations';
        icon = Icons.receipt;
        break;
      case 'SACCO Statement':
        description = 'Upload official SACCO contribution statements';
        icon = Icons.business;
        break;
      case 'Chama Contribution Record':
        description = 'Upload chama contribution records or meeting minutes';
        icon = Icons.groups;
        break;
      case 'Other Document':
        description = 'Upload any other relevant supporting documents';
        icon = Icons.attach_file;
        break;
    }

    return Container(
      padding: const EdgeInsets.all(12),
      decoration: BoxDecoration(
        color: const Color(0xFF10B981).withOpacity(0.1),
        borderRadius: BorderRadius.circular(8),
        border: Border.all(color: const Color(0xFF10B981).withOpacity(0.3)),
      ),
      child: Row(
        children: [
          Icon(icon, color: const Color(0xFF10B981), size: 20),
          const SizedBox(width: 8),
          Expanded(
            child: Text(
              description,
              style: const TextStyle(
                color: Color(0xFF10B981),
                fontSize: 14,
                fontWeight: FontWeight.w500,
              ),
            ),
          ),
        ],
      ),
    );
  }

  Widget _buildDocumentUploadSection() {
    return Container(
      padding: const EdgeInsets.all(16),
      decoration: BoxDecoration(
        color: Colors.white,
        borderRadius: BorderRadius.circular(16),
        border: Border.all(color: Colors.grey[300]!),
        boxShadow: [
          BoxShadow(
            color: Colors.grey.withOpacity(0.1),
            spreadRadius: 1,
            blurRadius: 4,
            offset: const Offset(0, 2),
          ),
        ],
      ),
      child: Column(
        crossAxisAlignment: CrossAxisAlignment.start,
        children: [
          Row(
            children: [
              const Icon(Icons.upload_file, color: Color(0xFF10B981)),
              const SizedBox(width: 8),
              const Text(
                'Upload Documents',
                style: TextStyle(
                  fontSize: 18,
                  fontWeight: FontWeight.bold,
                  color: Color(0xFF10B981),
                ),
              ),
            ],
          ),
          const SizedBox(height: 8),
          const Text(
            'Upload clear photos or PDFs of your evidence documents',
            style: TextStyle(
              color: Colors.grey,
              fontSize: 14,
            ),
          ),
          const SizedBox(height: 16),
          LayoutBuilder(
            builder: (context, constraints) {
              final isWide = constraints.maxWidth > 400;
              
              if (isWide) {
                // Wide screen: horizontal layout
                return Column(
                  children: [
                    Row(
                      children: [
                        Expanded(
                          child: OutlinedButton.icon(
                            onPressed: _pickDocuments,
                            icon: const Icon(Icons.add_photo_alternate, size: 18),
                            label: const Text('Upload', style: TextStyle(fontSize: 12)),
                            style: OutlinedButton.styleFrom(
                              foregroundColor: const Color(0xFF10B981),
                              side: const BorderSide(color: Color(0xFF10B981)),
                              padding: const EdgeInsets.symmetric(vertical: 10),
                            ),
                          ),
                        ),
                        const SizedBox(width: 6),
                        Expanded(
                          child: OutlinedButton.icon(
                            onPressed: _takePhoto,
                            icon: const Icon(Icons.camera_alt, size: 18),
                            label: const Text('Photo', style: TextStyle(fontSize: 12)),
                            style: OutlinedButton.styleFrom(
                              foregroundColor: const Color(0xFF10B981),
                              side: const BorderSide(color: Color(0xFF10B981)),
                              padding: const EdgeInsets.symmetric(vertical: 10),
                            ),
                          ),
                        ),
                        const SizedBox(width: 6),
                        Expanded(
                          child: OutlinedButton.icon(
                            onPressed: _scanDocument,
                            icon: const Icon(Icons.document_scanner, size: 18),
                            label: const Text('Scan', style: TextStyle(fontSize: 12)),
                            style: OutlinedButton.styleFrom(
                              foregroundColor: const Color(0xFF10B981),
                              side: const BorderSide(color: Color(0xFF10B981)),
                              padding: const EdgeInsets.symmetric(vertical: 10),
                            ),
                          ),
                        ),
                      ],
                    ),
                    const SizedBox(height: 8),
                    const Text(
                      'Upload • Take Photo • Scan Documents',
                      style: TextStyle(
                        color: Colors.grey,
                        fontSize: 11,
                      ),
                      textAlign: TextAlign.center,
                    ),
                  ],
                );
              } else {
                // Narrow screen: vertical layout
                return Column(
                  children: [
                    SizedBox(
                      width: double.infinity,
                      child: OutlinedButton.icon(
                        onPressed: _pickDocuments,
                        icon: const Icon(Icons.add_photo_alternate),
                        label: const Text('Upload Documents'),
                        style: OutlinedButton.styleFrom(
                          foregroundColor: const Color(0xFF10B981),
                          side: const BorderSide(color: Color(0xFF10B981)),
                          padding: const EdgeInsets.symmetric(vertical: 12),
                        ),
                      ),
                    ),
                    const SizedBox(height: 8),
                    Row(
                      children: [
                        Expanded(
                          child: OutlinedButton.icon(
                            onPressed: _takePhoto,
                            icon: const Icon(Icons.camera_alt),
                            label: const Text('Take Photo'),
                            style: OutlinedButton.styleFrom(
                              foregroundColor: const Color(0xFF10B981),
                              side: const BorderSide(color: Color(0xFF10B981)),
                              padding: const EdgeInsets.symmetric(vertical: 12),
                            ),
                          ),
                        ),
                        const SizedBox(width: 8),
                        Expanded(
                          child: OutlinedButton.icon(
                            onPressed: _scanDocument,
                            icon: const Icon(Icons.document_scanner),
                            label: const Text('Scan'),
                            style: OutlinedButton.styleFrom(
                              foregroundColor: const Color(0xFF10B981),
                              side: const BorderSide(color: Color(0xFF10B981)),
                              padding: const EdgeInsets.symmetric(vertical: 12),
                            ),
                          ),
                        ),
                      ],
                    ),
                  ],
                );
              }
            },
          ),
          if (_uploadedDocuments.isNotEmpty) ...[
            const SizedBox(height: 16),
            const Text(
              'Uploaded Documents:',
              style: TextStyle(
                fontWeight: FontWeight.w600,
                fontSize: 16,
              ),
            ),
            const SizedBox(height: 8),
            ...(_uploadedDocuments.asMap().entries.map((entry) {
              int index = entry.key;
              File file = entry.value;
              return Container(
                margin: const EdgeInsets.only(bottom: 8),
                padding: const EdgeInsets.all(12),
                decoration: BoxDecoration(
                  color: Colors.grey[50],
                  borderRadius: BorderRadius.circular(8),
                  border: Border.all(color: Colors.grey[300]!),
                ),
                child: Row(
                  children: [
                    Icon(
                      file.path.contains('qr_code_') 
                          ? Icons.qr_code_scanner 
                          : Icons.description, 
                      color: const Color(0xFF10B981)
                    ),
                    const SizedBox(width: 8),
                    Expanded(
                      child: Text(
                        file.path.contains('qr_code_') 
                            ? 'QR Code Scanned'
                            : 'Document ${index + 1}',
                        style: const TextStyle(fontWeight: FontWeight.w500),
                      ),
                    ),
                    IconButton(
                      onPressed: () => _removeDocument(index),
                      icon: const Icon(Icons.delete, color: Colors.red),
                    ),
                  ],
                ),
              );
            }).toList()),
          ],
        ],
      ),
    );
  }

  Widget _buildSubmitButton() {
    return SizedBox(
      width: double.infinity,
      child: ElevatedButton(
        onPressed: _isLoading ? null : _submitApplication,
        style: ElevatedButton.styleFrom(
          backgroundColor: const Color(0xFF10B981),
          foregroundColor: Colors.white,
          padding: const EdgeInsets.symmetric(vertical: 16),
          shape: RoundedRectangleBorder(
            borderRadius: BorderRadius.circular(12),
          ),
        ),
        child: _isLoading
            ? const SizedBox(
                height: 20,
                width: 20,
                child: CircularProgressIndicator(
                  color: Colors.white,
                  strokeWidth: 2,
                ),
              )
            : const Text(
                'Submit Eligibility Application',
                style: TextStyle(
                  fontSize: 16,
                  fontWeight: FontWeight.bold,
                ),
              ),
      ),
    );
  }

  Future<void> _pickDocuments() async {
    final ImagePicker picker = ImagePicker();
    final List<XFile> images = await picker.pickMultiImage();
    
    setState(() {
      _uploadedDocuments.addAll(images.map((image) => File(image.path)));
    });
  }

  Future<void> _takePhoto() async {
    final ImagePicker picker = ImagePicker();
    final XFile? image = await picker.pickImage(source: ImageSource.camera);
    
    if (image != null) {
      setState(() {
        _uploadedDocuments.add(File(image.path));
      });
    }
  }

  Future<void> _scanDocument() async {
    Navigator.push(
      context,
      MaterialPageRoute(
        builder: (context) => _QRScanScreen(
          onQRCodeScanned: (qrCodeData) {
            // Handle the scanned QR code data
            _handleScannedQRCode(qrCodeData);
          },
        ),
      ),
    );
  }

  void _handleScannedQRCode(String qrCodeData) {
    // Show dialog with scanned data
    showDialog(
      context: context,
      builder: (BuildContext context) {
        return AlertDialog(
          title: Row(
            children: [
              const Icon(Icons.qr_code_scanner, color: Colors.green),
              const SizedBox(width: 8),
              const Text('QR Code Scanned'),
            ],
          ),
          content: Column(
            mainAxisSize: MainAxisSize.min,
            crossAxisAlignment: CrossAxisAlignment.start,
            children: [
              const Text('QR Code Data:'),
              const SizedBox(height: 8),
              Container(
                width: double.infinity,
                padding: const EdgeInsets.all(12),
                decoration: BoxDecoration(
                  color: Colors.grey[100],
                  borderRadius: BorderRadius.circular(8),
                  border: Border.all(color: Colors.grey[300]!),
                ),
                child: SelectableText(
                  qrCodeData,
                  style: const TextStyle(
                    fontFamily: 'monospace',
                    fontSize: 12,
                  ),
                ),
              ),
              const SizedBox(height: 12),
              const Text(
                'This QR code data will be included with your application as evidence.',
                style: TextStyle(fontSize: 14, color: Colors.grey),
              ),
            ],
          ),
          actions: [
            TextButton(
              onPressed: () => Navigator.of(context).pop(),
              child: const Text('Cancel'),
            ),
            ElevatedButton(
              onPressed: () {
                Navigator.of(context).pop();
                
                // Add QR code data as a virtual document
                setState(() {
                  // Create a virtual file entry for QR code data
                  // We'll store this as a special entry in our documents list
                  _uploadedDocuments.add(File('qr_code_${DateTime.now().millisecondsSinceEpoch}.txt'));
                });
                
                ScaffoldMessenger.of(context).showSnackBar(
                  const SnackBar(
                    content: Text('QR Code data added to application!'),
                    backgroundColor: Colors.green,
                    duration: Duration(seconds: 2),
                  ),
                );
              },
              style: ElevatedButton.styleFrom(
                backgroundColor: const Color(0xFF10B981),
                foregroundColor: Colors.white,
              ),
              child: const Text('Add to Application'),
            ),
          ],
        );
      },
    );
  }

  void _removeDocument(int index) {
    setState(() {
      _uploadedDocuments.removeAt(index);
    });
  }

  void _showSaccoSearchDialog(BuildContext context) {
    final TextEditingController searchController = TextEditingController();
    List<String> filteredSaccos = List.from(_saccos);

    showDialog(
      context: context,
      builder: (BuildContext context) {
        return StatefulBuilder(
          builder: (context, setDialogState) {
            return AlertDialog(
              title: Row(
                children: [
                  const Icon(Icons.business, color: Color(0xFF10B981)),
                  const SizedBox(width: 8),
                  const Expanded(
                    child: Text(
                      'Select SACCO/Chama',
                      style: TextStyle(fontSize: 18),
                    ),
                  ),
                ],
              ),
              content: SizedBox(
                width: double.maxFinite,
                height: 400,
                child: Column(
                  children: [
                    // Search field
                    TextField(
                      controller: searchController,
                      decoration: InputDecoration(
                        hintText: 'Search SACCO...',
                        prefixIcon: const Icon(Icons.search),
                        border: const OutlineInputBorder(),
                        suffixIcon: searchController.text.isNotEmpty
                            ? IconButton(
                                icon: const Icon(Icons.clear),
                                onPressed: () {
                                  searchController.clear();
                                  setDialogState(() {
                                    filteredSaccos = List.from(_saccos);
                                  });
                                },
                              )
                            : null,
                      ),
                      onChanged: (value) {
                        setDialogState(() {
                          filteredSaccos = _saccos
                              .where((sacco) =>
                                  sacco.toLowerCase().contains(value.toLowerCase()))
                              .toList();
                        });
                      },
                    ),
                    const SizedBox(height: 16),
                    // SACCO list
                    Expanded(
                      child: ListView.builder(
                        itemCount: filteredSaccos.length,
                        itemBuilder: (context, index) {
                          final sacco = filteredSaccos[index];
                          final isSelected = sacco == _selectedSacco;
                          
                          return ListTile(
                            leading: Container(
                              width: 40,
                              height: 40,
                              decoration: BoxDecoration(
                                color: const Color(0xFF10B981).withOpacity(0.1),
                                borderRadius: BorderRadius.circular(20),
                              ),
                              child: Center(
                                child: Text(
                                  sacco.substring(0, 1),
                                  style: const TextStyle(
                                    fontWeight: FontWeight.bold,
                                    color: Color(0xFF10B981),
                                  ),
                                ),
                              ),
                            ),
                            title: Text(
                              sacco,
                              style: TextStyle(
                                fontWeight: isSelected ? FontWeight.bold : FontWeight.normal,
                                color: isSelected ? const Color(0xFF10B981) : Colors.black,
                              ),
                            ),
                            trailing: isSelected
                                ? const Icon(Icons.check_circle, color: Color(0xFF10B981))
                                : null,
                            onTap: () {
                              setState(() {
                                _selectedSacco = sacco;
                              });
                              Navigator.of(context).pop();
                            },
                          );
                        },
                      ),
                    ),
                  ],
                ),
              ),
              actions: [
                TextButton(
                  onPressed: () => Navigator.of(context).pop(),
                  child: const Text('Cancel'),
                ),
              ],
            );
          },
        );
      },
    );
  }

  Future<void> _submitApplication() async {
    if (_selectedSacco.isEmpty) {
      ScaffoldMessenger.of(context).showSnackBar(
        const SnackBar(
          content: Text('Please select a SACCO/Chama'),
          backgroundColor: Colors.red,
        ),
      );
      return;
    }

    if (!_formKey.currentState!.validate()) {
      return;
    }

    if (_uploadedDocuments.isEmpty) {
      ScaffoldMessenger.of(context).showSnackBar(
        const SnackBar(
          content: Text('Please upload at least one document'),
          backgroundColor: Colors.red,
        ),
      );
      return;
    }

    setState(() {
      _isLoading = true;
    });

    // Simulate API call
    await Future.delayed(const Duration(seconds: 2));

    setState(() {
      _isLoading = false;
    });

    // Show success dialog
    showDialog(
      context: context,
      builder: (BuildContext context) {
        return AlertDialog(
          title: Row(
            children: [
              const Icon(Icons.check_circle, color: Colors.green),
              const SizedBox(width: 8),
              const Text('Application Submitted'),
            ],
          ),
          content: Column(
            mainAxisSize: MainAxisSize.min,
            crossAxisAlignment: CrossAxisAlignment.start,
            children: [
              const Text('Your loan eligibility application has been submitted successfully.'),
              const SizedBox(height: 12),
              Container(
                padding: const EdgeInsets.all(12),
                decoration: BoxDecoration(
                  color: Colors.grey[50],
                  borderRadius: BorderRadius.circular(8),
                  border: Border.all(color: Colors.grey[300]!),
                ),
                  child: Column(
                    crossAxisAlignment: CrossAxisAlignment.start,
                    children: [
                      Text('SACCO: $_selectedSacco'),
                      Text('Amount: KES ${_amountController.text}'),
                      Text('Evidence: $_selectedEvidenceType'),
                      Text('Documents: ${_uploadedDocuments.length} uploaded'),
                    ],
                  ),
              ),
              const SizedBox(height: 12),
              const Text(
                'Our team will review your application within 2-3 business days and update your loan eligibility accordingly.',
                style: TextStyle(fontSize: 14),
              ),
            ],
          ),
          actions: [
            ElevatedButton(
              onPressed: () {
                Navigator.of(context).pop();
                Navigator.of(context).pop(); // Go back to loans screen
              },
              style: ElevatedButton.styleFrom(
                backgroundColor: const Color(0xFF10B981),
                foregroundColor: Colors.white,
              ),
              child: const Text('OK'),
            ),
          ],
        );
      },
    );
  }
}

class _QRScanScreen extends StatefulWidget {
  final Function(String) onQRCodeScanned;

  const _QRScanScreen({required this.onQRCodeScanned});

  @override
  State<_QRScanScreen> createState() => _QRScanScreenState();
}

class _QRScanScreenState extends State<_QRScanScreen> {
  MobileScannerController controller = MobileScannerController();
  String? scannedData;

  @override
  void dispose() {
    controller.dispose();
    super.dispose();
  }

  @override
  Widget build(BuildContext context) {
    return Scaffold(
      appBar: AppBar(
        title: const Text('Scan QR Code'),
        backgroundColor: const Color(0xFF10B981),
        foregroundColor: Colors.white,
        actions: [
          IconButton(
            onPressed: () => controller.toggleTorch(),
<<<<<<< HEAD
            icon: const Icon(Icons.flash_on),
=======
            icon: ValueListenableBuilder(
              valueListenable: controller.torchState,
              builder: (context, state, child) {
                switch (state) {
                  case TorchState.off:
                    return const Icon(Icons.flash_off, color: Colors.grey);
                  case TorchState.on:
                    return const Icon(Icons.flash_on, color: Colors.yellow);
                  default:
                    return const Icon(Icons.flash_off, color: Colors.grey);
                }
              },
            ),
>>>>>>> f119d0da
            tooltip: 'Toggle Flash',
          ),
          IconButton(
            onPressed: () => controller.switchCamera(),
<<<<<<< HEAD
            icon: const Icon(Icons.camera_rear),
=======
            icon: ValueListenableBuilder(
              valueListenable: controller.cameraFacing,
              builder: (context, facing, child) {
                switch (facing) {
                  case CameraFacing.front:
                    return const Icon(Icons.camera_front);
                  case CameraFacing.back:
                    return const Icon(Icons.camera_rear);
                  default:
                    return const Icon(Icons.camera_alt); // Default icon
                }
              },
            ),
>>>>>>> f119d0da
            tooltip: 'Switch Camera',
          ),
        ],
      ),
      body: Stack(
        children: [
          MobileScanner(
            controller: controller,
            onDetect: _foundBarcode,
          ),
          // Custom overlay
          Container(
            decoration: BoxDecoration(
              color: Colors.black.withOpacity(0.5),
            ),
            child: Stack(
              children: [
                // Cut out the scanning area
                Center(
                  child: Container(
                    width: 250,
                    height: 250,
                    decoration: BoxDecoration(
                      border: Border.all(
                        color: const Color(0xFF10B981),
                        width: 3,
                      ),
                      borderRadius: BorderRadius.circular(20),
                    ),
                    child: Stack(
                      children: [
                        // Corner indicators
                        Positioned(
                          top: 0,
                          left: 0,
                          child: Container(
                            width: 30,
                            height: 30,
                            decoration: const BoxDecoration(
                              color: Color(0xFF10B981),
                              borderRadius: BorderRadius.only(
                                topLeft: Radius.circular(20),
                              ),
                            ),
                          ),
                        ),
                        Positioned(
                          top: 0,
                          right: 0,
                          child: Container(
                            width: 30,
                            height: 30,
                            decoration: const BoxDecoration(
                              color: Color(0xFF10B981),
                              borderRadius: BorderRadius.only(
                                topRight: Radius.circular(20),
                              ),
                            ),
                          ),
                        ),
                        Positioned(
                          bottom: 0,
                          left: 0,
                          child: Container(
                            width: 30,
                            height: 30,
                            decoration: const BoxDecoration(
                              color: Color(0xFF10B981),
                              borderRadius: BorderRadius.only(
                                bottomLeft: Radius.circular(20),
                              ),
                            ),
                          ),
                        ),
                        Positioned(
                          bottom: 0,
                          right: 0,
                          child: Container(
                            width: 30,
                            height: 30,
                            decoration: const BoxDecoration(
                              color: Color(0xFF10B981),
                              borderRadius: BorderRadius.only(
                                bottomRight: Radius.circular(20),
                              ),
                            ),
                          ),
                        ),
                      ],
                    ),
                  ),
                ),
                // Instructions
                Positioned(
                  bottom: 100,
                  left: 0,
                  right: 0,
                  child: Container(
                    padding: const EdgeInsets.symmetric(horizontal: 20),
                    child: Column(
                      children: [
                        const Text(
                          'Position the QR code within the frame',
                          style: TextStyle(
                            color: Colors.white,
                            fontSize: 16,
                            fontWeight: FontWeight.w500,
                          ),
                          textAlign: TextAlign.center,
                        ),
                        const SizedBox(height: 20),
                        ElevatedButton.icon(
                          onPressed: () {
                            Navigator.of(context).pop();
                          },
                          icon: const Icon(Icons.close),
                          label: const Text('Cancel'),
                          style: ElevatedButton.styleFrom(
                            backgroundColor: Colors.red,
                            foregroundColor: Colors.white,
                            padding: const EdgeInsets.symmetric(horizontal: 24, vertical: 12),
                          ),
                        ),
                      ],
                    ),
                  ),
                ),
              ],
            ),
          ),
        ],
      ),
    );
  }

  void _foundBarcode(BarcodeCapture capture) {
    final List<Barcode> barcodes = capture.barcodes;
    if (barcodes.isNotEmpty) {
      final barcode = barcodes.first;
      if (barcode.rawValue != null) {
        setState(() {
          scannedData = barcode.rawValue;
        });
        
        // Stop scanning and return the result
        Navigator.of(context).pop();
        widget.onQRCodeScanned(barcode.rawValue!);
      }
    }
  }
}

extension on MobileScannerController {
  ValueListenable<CameraFacing> get cameraFacing => cameraFacingStateStream;
}<|MERGE_RESOLUTION|>--- conflicted
+++ resolved
@@ -975,44 +975,11 @@
         actions: [
           IconButton(
             onPressed: () => controller.toggleTorch(),
-<<<<<<< HEAD
-            icon: const Icon(Icons.flash_on),
-=======
-            icon: ValueListenableBuilder(
-              valueListenable: controller.torchState,
-              builder: (context, state, child) {
-                switch (state) {
-                  case TorchState.off:
-                    return const Icon(Icons.flash_off, color: Colors.grey);
-                  case TorchState.on:
-                    return const Icon(Icons.flash_on, color: Colors.yellow);
-                  default:
-                    return const Icon(Icons.flash_off, color: Colors.grey);
-                }
-              },
-            ),
->>>>>>> f119d0da
+
             tooltip: 'Toggle Flash',
           ),
           IconButton(
             onPressed: () => controller.switchCamera(),
-<<<<<<< HEAD
-            icon: const Icon(Icons.camera_rear),
-=======
-            icon: ValueListenableBuilder(
-              valueListenable: controller.cameraFacing,
-              builder: (context, facing, child) {
-                switch (facing) {
-                  case CameraFacing.front:
-                    return const Icon(Icons.camera_front);
-                  case CameraFacing.back:
-                    return const Icon(Icons.camera_rear);
-                  default:
-                    return const Icon(Icons.camera_alt); // Default icon
-                }
-              },
-            ),
->>>>>>> f119d0da
             tooltip: 'Switch Camera',
           ),
         ],
